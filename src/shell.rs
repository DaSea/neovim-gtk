use std::cell::{Cell, RefCell};
use std::rc::Rc;
use std::sync::{Arc, Condvar, Mutex};
use std::ops::Deref;
use std::thread;
use std::collections::HashMap;
use std::time::Duration;

use cairo;
use cairo::prelude::*;
use pango::{FontDescription, LayoutExt};
use gdk;
use gdk::{EventButton, EventMotion, EventScroll, EventType, ModifierType};
use gdk_sys;
use glib;
use gtk;
use gtk::prelude::*;
use pangocairo;

use neovim_lib::{Neovim, NeovimApi, NeovimApiAsync, Value};
use neovim_lib::neovim_api::Tabpage;

use misc::{decode_uri, escape_filename};
use settings::{FontSource, Settings};
use ui_model::{Attrs, ModelRect, UiModel};
use color::{Color, ColorModel, COLOR_BLACK, COLOR_RED, COLOR_WHITE};
use nvim::{self, CompleteItem, ErrorReport, NeovimClient, NeovimClientAsync, NeovimRef,
           RepaintMode, NvimHandler};
use input;
use input::keyval_to_input_string;
use cursor::{BlinkCursor, Cursor, CursorRedrawCb};
use ui::UiMutex;
use popup_menu::{self, PopupMenu};
use tabline::Tabline;
use cmd_line::{CmdLine, CmdLineContext};
use error;
use mode;
use render;
use render::CellMetrics;
use subscriptions::{SubscriptionHandle, Subscriptions};

const DEFAULT_FONT_NAME: &str = "DejaVu Sans Mono 12";
pub const MINIMUM_SUPPORTED_NVIM_VERSION: &str = "0.2.2";

macro_rules! idle_cb_call {
    ($state:ident.$cb:ident($( $x:expr ),*)) => (
            glib::idle_add(move || {
                               if let Some(ref cb) = $state.borrow().$cb {
                                   (&mut *cb.borrow_mut())($($x),*);
                               }

                               glib::Continue(false)
                           });
    )
}

<<<<<<< HEAD
/// Double buffer surface
pub struct Surface {
    surface: cairo::Surface,
    ctx: cairo::Context,
    width: i32,
    height: i32,
}

impl Surface {
    pub fn new(drawing_area: &gtk::DrawingArea) -> Self {
        let alloc = drawing_area.get_allocation();
        let surface = drawing_area
            .get_window()
            .unwrap()
            .create_similar_surface(cairo::Content::Color, alloc.width, alloc.height)
            .unwrap();

        let ctx = cairo::Context::new(&surface);

        Surface {
            surface,
            ctx,
            width: alloc.width,
            height: alloc.height,
=======
pub struct RenderState {
    pub font_ctx: render::Context,
    pub color_model: ColorModel,
    pub mode: mode::Mode,
}

impl RenderState {
    pub fn new() -> Self {
        RenderState {
            font_ctx: render::Context::new(FontDescription::from_string(DEFAULT_FONT_NAME)),
            color_model: ColorModel::new(),
            mode: mode::Mode::new(),
>>>>>>> e5994b79
        }
    }
}

pub struct State {
    pub model: UiModel,
    cur_attrs: Option<Attrs>,
    mouse_enabled: bool,
    nvim: Rc<NeovimClient>,
    cursor: Option<BlinkCursor<State>>,
    popup_menu: PopupMenu,
    cmd_line: CmdLine,
    settings: Rc<RefCell<Settings>>,
    render_state: Rc<RefCell<RenderState>>,

    surface: Option<Surface>,

    resize_request: (i64, i64),
    resize_timer: Rc<Cell<Option<glib::SourceId>>>,

    pub clipboard_clipboard: gtk::Clipboard,
    pub clipboard_primary: gtk::Clipboard,

    pub mode: mode::Mode,

    stack: gtk::Stack,
    pub drawing_area: gtk::DrawingArea,
    tabs: Tabline,
    im_context: gtk::IMMulticontext,
    error_area: error::ErrorArea,

    options: ShellOptions,

    detach_cb: Option<Box<RefCell<FnMut() + Send + 'static>>>,
    nvim_started_cb: Option<Box<RefCell<FnMut() + Send + 'static>>>,
    command_cb: Option<Box<FnMut(Vec<Value>) + Send + 'static>>,

    subscriptions: RefCell<Subscriptions>,
}

impl State {
    pub fn new(settings: Rc<RefCell<Settings>>, options: ShellOptions) -> State {
        let drawing_area = gtk::DrawingArea::new();
        let render_state = Rc::new(RefCell::new(RenderState::new()));
        let popup_menu = PopupMenu::new(&drawing_area);
        let cmd_line = CmdLine::new(&drawing_area, render_state.clone());

        State {
            model: UiModel::empty(),
            nvim: Rc::new(NeovimClient::new()),
            cur_attrs: None,
            mouse_enabled: true,
            cursor: None,
            popup_menu,
            cmd_line,
            settings,
            render_state,

            surface: None,

            resize_request: (-1, -1),
            resize_timer: Rc::new(Cell::new(None)),

            clipboard_clipboard: gtk::Clipboard::get(&gdk::Atom::intern("CLIPBOARD")),
            clipboard_primary: gtk::Clipboard::get(&gdk::Atom::intern("PRIMARY")),

            mode: mode::Mode::new(),

            // UI
            stack: gtk::Stack::new(),
            drawing_area,
            tabs: Tabline::new(),
            im_context: gtk::IMMulticontext::new(),
            error_area: error::ErrorArea::new(),

            options,

            detach_cb: None,
            nvim_started_cb: None,
            command_cb: None,

            subscriptions: RefCell::new(Subscriptions::new()),
        }
    }

    fn resize_surface(&mut self) {
        if let Some(Surface { width, height, .. }) = self.surface {
            let alloc = self.drawing_area.get_allocation();

            if width != alloc.width || height != alloc.height {
                self.surface = Some(Surface::new(&self.drawing_area));
            }
        } else {
            self.surface = Some(Surface::new(&self.drawing_area));
        }
    }

    /// Return NeovimRef only if vim in non blocking state
    ///
    /// Note that this call also do neovim api call get_mode
    #[allow(dead_code)]
    pub fn nvim_non_blocked(&self) -> Option<NeovimRef> {
        self.nvim().and_then(NeovimRef::non_blocked)
    }

    pub fn nvim(&self) -> Option<NeovimRef> {
        self.nvim.nvim()
    }

    pub fn nvim_clone(&self) -> Rc<NeovimClient> {
        self.nvim.clone()
    }

    pub fn start_nvim_initialization(&self) -> bool {
        if self.nvim.is_uninitialized() {
            self.nvim.set_in_progress();
            true
        } else {
            false
        }
    }

    pub fn set_detach_cb<F>(&mut self, cb: Option<F>)
    where
        F: FnMut() + Send + 'static,
    {
        if cb.is_some() {
            self.detach_cb = Some(Box::new(RefCell::new(cb.unwrap())));
        } else {
            self.detach_cb = None;
        }
    }

    pub fn set_nvim_started_cb<F>(&mut self, cb: Option<F>)
    where
        F: FnMut() + Send + 'static,
    {
        if cb.is_some() {
            self.nvim_started_cb = Some(Box::new(RefCell::new(cb.unwrap())));
        } else {
            self.nvim_started_cb = None;
        }
    }

    pub fn set_nvim_command_cb<F>(&mut self, cb: Option<F>)
    where
        F: FnMut(Vec<Value>) + Send + 'static,
    {
        if cb.is_some() {
            self.command_cb = Some(Box::new(cb.unwrap()));
        } else {
            self.command_cb = None;
        }
    }

    pub fn set_font_desc(&mut self, desc: &str) {
        self.render_state
            .borrow_mut()
            .font_ctx
            .update(FontDescription::from_string(desc));
        self.model.clear_glyphs();
        self.try_nvim_resize();
        self.on_redraw(&RepaintMode::All);
    }

    pub fn open_file(&self, path: &str) {
        if let Some(mut nvim) = self.nvim() {
            nvim.command_async(&format!("e {}", path))
                .cb(|r| r.report_err())
                .call();
        }
    }

    pub fn cd(&self, path: &str) {
        if let Some(mut nvim) = self.nvim() {
            nvim.command_async(&format!("cd {}", path))
                .cb(|r| r.report_err())
                .call();
        }
    }

    pub fn clipboard_clipboard_set(&self, text: &str) {
        self.clipboard_clipboard.set_text(text);
    }

    pub fn clipboard_primary_set(&self, text: &str) {
        self.clipboard_primary.set_text(text);
    }

    fn close_popup_menu(&self) {
        if self.popup_menu.is_open() {
            if let Some(mut nvim) = self.nvim() {
                nvim.input("<Esc>").report_err();
            }
        }
    }

    fn queue_draw_area<M: AsRef<ModelRect>>(&mut self, rect_list: &[M]) {
        // extends by items before, then after changes

        let rects: Vec<_> = rect_list
            .iter()
            .map(|rect| rect.as_ref().clone())
            .map(|mut rect| {
                rect.extend_by_items(&self.model);
                rect
            })
            .collect();

        self.update_dirty_glyphs();

        let render_state = self.render_state.borrow();
        let cell_metrics = render_state.font_ctx.cell_metrics();

        for mut rect in rects {
            rect.extend_by_items(&self.model);

            let (x, y, width, height) = rect.to_area_extend_ink(&self.model, cell_metrics);
            self.drawing_area.queue_draw_area(x, y, width, height);
        }
    }

    #[inline]
    fn update_dirty_glyphs(&mut self) {
        let render_state = self.render_state.borrow();
        render::shape_dirty(
            &render_state.font_ctx,
            &mut self.model,
            &render_state.color_model,
        );
    }

    fn im_commit(&self, ch: &str) {
        if let Some(mut nvim) = self.nvim() {
            input::im_input(&mut nvim, ch);
        }
    }

    fn calc_nvim_size(&self) -> (usize, usize) {
        let &CellMetrics {
            line_height,
            char_width,
            ..
        } = self.render_state.borrow().font_ctx.cell_metrics();
        let alloc = self.drawing_area.get_allocation();
        (
            (alloc.width as f64 / char_width).trunc() as usize,
            (alloc.height as f64 / line_height).trunc() as usize,
        )
    }

    fn show_error_area(&self) {
        let stack = self.stack.clone();
        gtk::idle_add(move || {
            stack.set_visible_child_name("Error");
            Continue(false)
        });
    }

    fn set_im_location(&self) {
        let (row, col) = self.model.get_cursor();

        let (x, y, width, height) =
            ModelRect::point(col, row).to_area(self.render_state.borrow().font_ctx.cell_metrics());

        self.im_context.set_cursor_location(&gdk::Rectangle {
            x,
            y,
            width,
            height,
        });

        self.im_context.reset();
    }

    fn try_nvim_resize(&mut self) {
        let (columns, rows) = self.calc_nvim_size();

        if self.model.rows == rows && self.model.columns == columns {
            return;
        }

        let (requested_rows, requested_cols) = self.resize_request;

        if requested_rows == rows as i64 && requested_cols == columns as i64 {
            return;
        }

        let resize_timer = self.resize_timer.take();
        if let Some(resize_timer) = resize_timer {
            glib::source_remove(resize_timer);
        }

        self.resize_request = (rows as i64, columns as i64);

        let nvim = self.nvim.clone();
        let resize_timer = self.resize_timer.clone();

        let resize_id = gtk::timeout_add(200, move || {
            resize_timer.set(None);

            if let Some(mut nvim) = nvim.nvim() {
                debug!("ui_try_resize {}/{}", columns, rows);
                nvim.ui_try_resize_async(columns as u64, rows as u64)
                    .cb(|r| r.report_err())
                    .call();
            }
            Continue(false)
        });

        self.resize_timer.set(Some(resize_id));
    }

    fn edit_paste(&self, clipboard: &str) {
        let nvim = self.nvim();
        if let Some(mut nvim) = nvim {
            let render_state = self.render_state.borrow();
            if render_state.mode.is(&mode::NvimMode::Insert)
                || render_state.mode.is(&mode::NvimMode::Normal)
            {
                let paste_code = format!("normal! \"{}P", clipboard);
                nvim.command_async(&paste_code)
                    .cb(|r| r.report_err())
                    .call();
            } else {
                let paste_code = format!("<C-r>{}", clipboard);
                nvim.input_async(&paste_code).cb(|r| r.report_err()).call();
            };
        }
    }

    fn max_popup_width(&self) -> i32 {
        self.drawing_area.get_allocated_width() - 20
    }

    pub fn subscribe<F>(&self, event_name: &str, args: &[&str], cb: F) -> SubscriptionHandle
    where
        F: Fn(Vec<String>) + 'static,
    {
        self.subscriptions
            .borrow_mut()
            .subscribe(event_name, args, cb)
    }

    pub fn set_autocmds(&self) {
        self.subscriptions
            .borrow()
            .set_autocmds(&mut self.nvim().unwrap());
    }

    pub fn notify(&self, params: Vec<Value>) -> Result<(), String> {
        self.subscriptions.borrow().notify(params)
    }

    pub fn run_now(&self, handle: &SubscriptionHandle) {
        self.subscriptions
            .borrow()
            .run_now(handle, &mut self.nvim().unwrap());
    }

    pub fn set_font(&mut self, font_desc: String) {
        {
            let mut settings = self.settings.borrow_mut();
            settings.set_font_source(FontSource::Rpc);
        }

        self.set_font_desc(&font_desc);
    }

    pub fn on_command(&mut self, args: Vec<Value>) {
        if let Some(ref mut cb) = self.command_cb {
            cb(args);
        }
    }
}

pub struct UiState {
    mouse_pressed: bool,
    scroll_delta: (f64, f64),
}

impl UiState {
    pub fn new() -> UiState {
        UiState {
            mouse_pressed: false,
            scroll_delta: (0.0, 0.0),
        }
    }
}

#[derive(Clone)]
pub struct ShellOptions {
    nvim_bin_path: Option<String>,
    open_paths: Vec<String>,
    timeout: Option<Duration>,
}

impl ShellOptions {
    pub fn new(
        nvim_bin_path: Option<String>,
        open_paths: Vec<String>,
        timeout: Option<Duration>,
    ) -> Self {
        ShellOptions {
            nvim_bin_path,
            open_paths,
            timeout,
        }
    }
}

pub struct Shell {
    pub state: Arc<UiMutex<State>>,
    ui_state: Rc<RefCell<UiState>>,

    widget: gtk::Box,
}

impl Shell {
    pub fn new(settings: Rc<RefCell<Settings>>, options: ShellOptions) -> Shell {
        let shell = Shell {
            state: Arc::new(UiMutex::new(State::new(settings, options))),
            ui_state: Rc::new(RefCell::new(UiState::new())),

            widget: gtk::Box::new(gtk::Orientation::Vertical, 0),
        };

        let shell_ref = Arc::downgrade(&shell.state);
        shell.state.borrow_mut().cursor = Some(BlinkCursor::new(shell_ref));

        shell
    }

    pub fn is_nvim_initialized(&self) -> bool {
        let state = self.state.borrow();
        state.nvim.is_initialized()
    }

    pub fn init(&mut self) {
        let state = self.state.borrow();
        state.drawing_area.set_hexpand(true);
        state.drawing_area.set_vexpand(true);
        state.drawing_area.set_can_focus(true);

        state.im_context.set_use_preedit(false);

        let nvim_box = gtk::Box::new(gtk::Orientation::Vertical, 0);

        nvim_box.pack_start(&*state.tabs, false, true, 0);
        nvim_box.pack_start(&state.drawing_area, true, true, 0);

        state.stack.add_named(&nvim_box, "Nvim");
        state.stack.add_named(&*state.error_area, "Error");

        self.widget.pack_start(&state.stack, true, true, 0);

        state
            .drawing_area
            .set_events(
                (gdk_sys::GDK_BUTTON_RELEASE_MASK | gdk_sys::GDK_BUTTON_PRESS_MASK
                    | gdk_sys::GDK_BUTTON_MOTION_MASK | gdk_sys::GDK_SCROLL_MASK
                    | gdk_sys::GDK_SMOOTH_SCROLL_MASK)
                    .bits() as i32,
            );

        let ref_state = self.state.clone();
        let ref_ui_state = self.ui_state.clone();
        state.drawing_area.connect_button_press_event(move |_, ev| {
            gtk_button_press(
                &mut *ref_state.borrow_mut(),
                &mut *ref_ui_state.borrow_mut(),
                ev,
            )
        });

        let ref_state = self.state.clone();
        let ref_ui_state = self.ui_state.clone();
        state
            .drawing_area
            .connect_button_release_event(move |_, ev| {
                gtk_button_release(
                    &mut *ref_state.borrow_mut(),
                    &mut *ref_ui_state.borrow_mut(),
                    ev,
                )
            });

        let ref_state = self.state.clone();
        let ref_ui_state = self.ui_state.clone();
        state
            .drawing_area
            .connect_motion_notify_event(move |_, ev| {
                gtk_motion_notify(
                    &mut *ref_state.borrow_mut(),
                    &mut *ref_ui_state.borrow_mut(),
                    ev,
                )
            });

        let ref_state = self.state.clone();
        state
            .drawing_area
            .connect_draw(move |_, ctx| gtk_draw(&ref_state, ctx));

        let ref_state = self.state.clone();
        state.drawing_area.connect_key_press_event(move |_, ev| {
            ref_state
                .borrow_mut()
                .cursor
                .as_mut()
                .unwrap()
                .reset_state();

            if ref_state.borrow().im_context.filter_keypress(ev) {
                Inhibit(true)
            } else {
                let state = ref_state.borrow();
                let nvim = state.nvim();
                if let Some(mut nvim) = nvim {
                    input::gtk_key_press(&mut nvim, ev)
                } else {
                    Inhibit(false)
                }
            }
        });
        let ref_state = self.state.clone();
        state.drawing_area.connect_key_release_event(move |_, ev| {
            ref_state.borrow().im_context.filter_keypress(ev);
            Inhibit(false)
        });

        let ref_state = self.state.clone();
        let ref_ui_state = self.ui_state.clone();
        state.drawing_area.connect_scroll_event(move |_, ev| {
            gtk_scroll_event(
                &mut *ref_state.borrow_mut(),
                &mut *ref_ui_state.borrow_mut(),
                ev,
            )
        });

        let ref_state = self.state.clone();
        state
            .drawing_area
            .connect_focus_in_event(move |_, _| gtk_focus_in(&mut *ref_state.borrow_mut()));

        let ref_state = self.state.clone();
        state
            .drawing_area
            .connect_focus_out_event(move |_, _| gtk_focus_out(&mut *ref_state.borrow_mut()));

        let ref_state = self.state.clone();
        state.drawing_area.connect_realize(move |w| {
            // sometime set_client_window does not work without idle_add
            // and looks like not enabled im_context
            gtk::idle_add(clone!(ref_state, w => move || {
                ref_state.borrow().im_context.set_client_window(
                    w.get_window().as_ref(),
                );
                Continue(false)
            }));
        });

        let ref_state = self.state.clone();
        state
            .im_context
            .connect_commit(move |_, ch| ref_state.borrow().im_commit(ch));

        let ref_state = self.state.clone();
        state.drawing_area.connect_configure_event(move |_, ev| {
            debug!("configure_event {:?}", ev.get_size());

            let mut state = ref_state.borrow_mut();
            state.resize_surface();
            state.try_nvim_resize();

            false
        });

        let ref_state = self.state.clone();
        state.drawing_area.connect_size_allocate(move |_, _| {
            init_nvim(&ref_state);
        });

        let ref_state = self.state.clone();
        let targets = vec![
            gtk::TargetEntry::new("text/uri-list", gtk::TargetFlags::OTHER_APP, 0),
        ];
        state
            .drawing_area
            .drag_dest_set(gtk::DestDefaults::ALL, &targets, gdk::DragAction::COPY);
        state
            .drawing_area
            .connect_drag_data_received(move |_, _, _, _, s, _, _| {
                let uris = s.get_uris();
                let command = uris.iter().filter_map(|uri| decode_uri(uri)).fold(
                    ":ar".to_owned(),
                    |command, filename| {
                        let filename = escape_filename(&filename);
                        command + " " + &filename
                    },
                );
                let state = ref_state.borrow_mut();
                let mut nvim = state.nvim().unwrap();
                nvim.command_async(&command).cb(|r| r.report_err()).call()
            });
    }

    #[cfg(unix)]
    pub fn set_font_desc(&self, font_name: &str) {
        self.state.borrow_mut().set_font_desc(font_name);
    }

    pub fn grab_focus(&self) {
        self.state.borrow().drawing_area.grab_focus();
    }

    pub fn open_file(&self, path: &str) {
        self.state.borrow().open_file(path);
    }

    pub fn cd(&self, path: &str) {
        self.state.borrow().cd(path);
    }

    pub fn detach_ui(&mut self) {
        let state = self.state.borrow();

        let nvim = state.nvim();
        if let Some(mut nvim) = nvim {
            nvim.ui_detach().expect("Error in ui_detach");
        }
    }

    pub fn edit_paste(&self) {
        self.state.borrow().edit_paste("+");
    }

    pub fn edit_save_all(&self) {
        let state = self.state.borrow();

        let nvim = state.nvim();
        if let Some(mut nvim) = nvim {
            nvim.command_async(":wa").cb(|r| r.report_err()).call();
        }
    }

    pub fn new_tab(&self) {
        let state = self.state.borrow();

        let nvim = state.nvim();
        if let Some(mut nvim) = nvim {
            nvim.command_async(":tabe").cb(|r| r.report_err()).call();
        }
    }

    pub fn set_detach_cb<F>(&self, cb: Option<F>)
    where
        F: FnMut() + Send + 'static,
    {
        let mut state = self.state.borrow_mut();
        state.set_detach_cb(cb);
    }

    pub fn set_nvim_started_cb<F>(&self, cb: Option<F>)
    where
        F: FnMut() + Send + 'static,
    {
        let mut state = self.state.borrow_mut();
        state.set_nvim_started_cb(cb);
    }

    pub fn set_nvim_command_cb<F>(&self, cb: Option<F>)
    where
        F: FnMut(Vec<Value>) + Send + 'static,
    {
        let mut state = self.state.borrow_mut();
        state.set_nvim_command_cb(cb);
    }
}

impl Deref for Shell {
    type Target = gtk::Box;

    fn deref(&self) -> &gtk::Box {
        &self.widget
    }
}

fn gtk_focus_in(state: &mut State) -> Inhibit {
    if let Some(mut nvim) = state.nvim() {
        nvim.command_async("if exists('#FocusGained') | doautocmd FocusGained | endif")
            .cb(|r| r.report_err())
            .call();
    }

    state.im_context.focus_in();
    state.cursor.as_mut().unwrap().enter_focus();
    let point = state.model.cur_point();
    state.on_redraw(&RepaintMode::Area(point));
    Inhibit(false)
}

fn gtk_focus_out(state: &mut State) -> Inhibit {
    if let Some(mut nvim) = state.nvim() {
        nvim.command_async("if exists('#FocusLost') | doautocmd FocusLost | endif")
            .cb(|r| r.report_err())
            .call();
    }

    state.im_context.focus_out();
    state.cursor.as_mut().unwrap().leave_focus();
    let point = state.model.cur_point();
    state.on_redraw(&RepaintMode::Area(point));

    Inhibit(false)
}

fn gtk_scroll_event(state: &mut State, ui_state: &mut UiState, ev: &EventScroll) -> Inhibit {
    if !state.mouse_enabled {
        return Inhibit(false);
    }

    state.close_popup_menu();

    match ev.get_direction() {
        gdk::ScrollDirection::Right => {
            mouse_input(state, "ScrollWheelRight", ev.get_state(), ev.get_position())
        }
        gdk::ScrollDirection::Left => {
            mouse_input(state, "ScrollWheelLeft", ev.get_state(), ev.get_position())
        }
        gdk::ScrollDirection::Up => {
            mouse_input(state, "ScrollWheelUp", ev.get_state(), ev.get_position())
        }
        gdk::ScrollDirection::Down => {
            mouse_input(state, "ScrollWheelDown", ev.get_state(), ev.get_position())
        }
        gdk::ScrollDirection::Smooth => {
            // Remember and accumulate scroll deltas, so slow scrolling still
            // works.
            ui_state.scroll_delta.0 += ev.as_ref().delta_x;
            ui_state.scroll_delta.1 += ev.as_ref().delta_y;
            // Perform scroll action for deltas with abs(delta) >= 1.
            let x = ui_state.scroll_delta.0 as isize;
            let y = ui_state.scroll_delta.1 as isize;
            for _ in 0..x {
                mouse_input(state, "ScrollWheelRight", ev.get_state(), ev.get_position())
            }
            for _ in 0..-x {
                mouse_input(state, "ScrollWheelLeft", ev.get_state(), ev.get_position())
            }
            for _ in 0..y {
                mouse_input(state, "ScrollWheelDown", ev.get_state(), ev.get_position())
            }
            for _ in 0..-y {
                mouse_input(state, "ScrollWheelUp", ev.get_state(), ev.get_position())
            }
            // Subtract performed scroll deltas.
            ui_state.scroll_delta.0 -= x as f64;
            ui_state.scroll_delta.1 -= y as f64;
        }
        _ => (),
    }
    Inhibit(false)
}

fn gtk_button_press(shell: &mut State, ui_state: &mut UiState, ev: &EventButton) -> Inhibit {
    if ev.get_event_type() != EventType::ButtonPress {
        return Inhibit(false);
    }

    if shell.mouse_enabled {
        ui_state.mouse_pressed = true;

        match ev.get_button() {
            1 => mouse_input(shell, "LeftMouse", ev.get_state(), ev.get_position()),
            2 => mouse_input(shell, "MiddleMouse", ev.get_state(), ev.get_position()),
            3 => mouse_input(shell, "RightMouse", ev.get_state(), ev.get_position()),
            _ => (),
        }
    }
    Inhibit(false)
}

fn mouse_input(shell: &mut State, input: &str, state: ModifierType, position: (f64, f64)) {
    let &CellMetrics {
        line_height,
        char_width,
        ..
    } = shell.render_state.borrow().font_ctx.cell_metrics();
    let (x, y) = position;
    let col = (x / char_width).trunc() as u64;
    let row = (y / line_height).trunc() as u64;
    let input_str = format!("{}<{},{}>", keyval_to_input_string(input, state), col, row);

    let nvim = shell.nvim();
    if let Some(mut nvim) = nvim {
        nvim.input(&input_str)
            .expect("Can't send mouse input event");
    }
}

fn gtk_button_release(shell: &mut State, ui_state: &mut UiState, ev: &EventButton) -> Inhibit {
    ui_state.mouse_pressed = false;

    if shell.mouse_enabled {
        match ev.get_button() {
            1 => mouse_input(shell, "LeftRelease", ev.get_state(), ev.get_position()),
            2 => mouse_input(shell, "MiddleRelease", ev.get_state(), ev.get_position()),
            3 => mouse_input(shell, "RightRelease", ev.get_state(), ev.get_position()),
            _ => (),
        }
    }

    Inhibit(false)
}

fn gtk_motion_notify(shell: &mut State, ui_state: &mut UiState, ev: &EventMotion) -> Inhibit {
    if shell.mouse_enabled && ui_state.mouse_pressed {
        mouse_input(shell, "LeftDrag", ev.get_state(), ev.get_position());
    }
    Inhibit(false)
}

fn gtk_draw(state_arc: &Arc<UiMutex<State>>, ctx: &cairo::Context) -> Inhibit {
    let state = state_arc.borrow();
    if state.nvim.is_initialized() {
<<<<<<< HEAD

        let (x1, y1, x2, y2) = ctx.clip_extents();
        let surface = state.surface.as_ref().unwrap();
        let buf_ctx = &surface.ctx;

        surface.surface.flush();

        buf_ctx.save();
        buf_ctx.rectangle(x1, y1, x2 - x1, y2 - y1);
        buf_ctx.clip();

=======
        let render_state = state.render_state.borrow();
        render::clear(ctx, &render_state.color_model);
>>>>>>> e5994b79
        render::render(
            &buf_ctx,
            state.cursor.as_ref().unwrap(),
            &render_state.font_ctx,
            &state.model,
            &render_state.color_model,
            &render_state.mode,
        );

        ctx.set_source_surface(&surface.surface, 0.0, 0.0);
        ctx.paint();
        buf_ctx.restore();
    } else if state.nvim.is_initializing() {
        draw_initializing(&*state, ctx);
    }

    Inhibit(false)
}

fn show_nvim_start_error(err: &nvim::NvimInitError, state_arc: Arc<UiMutex<State>>) {
    let source = err.source();
    let cmd = err.cmd().unwrap().to_owned();

    glib::idle_add(move || {
        let state = state_arc.borrow();
        state.nvim.set_error();
        state.error_area.show_nvim_start_error(&source, &cmd);
        state.show_error_area();

        Continue(false)
    });
}

fn show_nvim_init_error(err: &nvim::NvimInitError, state_arc: Arc<UiMutex<State>>) {
    let source = err.source();

    glib::idle_add(move || {
        let state = state_arc.borrow();
        state.nvim.set_error();
        state.error_area.show_nvim_init_error(&source);
        state.show_error_area();

        Continue(false)
    });
}

fn init_nvim_async(
    state_arc: Arc<UiMutex<State>>,
    nvim_handler: NvimHandler,
    options: ShellOptions,
    cols: usize,
    rows: usize,
) {
    // execute nvim
    let nvim = match nvim::start(
        nvim_handler,
        options.nvim_bin_path.as_ref(),
        options.timeout,
    ) {
        Ok(nvim) => nvim,
        Err(err) => {
            show_nvim_start_error(&err, state_arc);
            return;
        }
    };

    let nvim = set_nvim_to_state(state_arc.clone(), nvim);

    // add callback on session end
    let guard = nvim.borrow().unwrap().session.take_dispatch_guard();
    let state_ref = state_arc.clone();
    thread::spawn(move || {
        guard.join().expect("Can't join dispatch thread");

        glib::idle_add(move || {
            state_ref.borrow().nvim.clear();
            if let Some(ref cb) = state_ref.borrow().detach_cb {
                (&mut *cb.borrow_mut())();
            }

            glib::Continue(false)
        });
    });

    // attach ui
    if let Err(err) = nvim::post_start_init(nvim, options.open_paths, cols as u64, rows as u64) {
        show_nvim_init_error(&err, state_arc.clone());
    } else {
        set_nvim_initialized(state_arc);
    }
}

fn set_nvim_to_state(state_arc: Arc<UiMutex<State>>, nvim: Neovim) -> NeovimClientAsync {
    let pair = Arc::new((Mutex::new(None), Condvar::new()));
    let pair2 = pair.clone();
    let mut nvim = Some(nvim);

    glib::idle_add(move || {
        let nvim_aync = state_arc.borrow().nvim.set_nvim_async(nvim.take().unwrap());

        let &(ref lock, ref cvar) = &*pair2;
        let mut started = lock.lock().unwrap();
        *started = Some(nvim_aync);
        cvar.notify_one();

        Continue(false)
    });

    // Wait idle set nvim properly
    let &(ref lock, ref cvar) = &*pair;
    let mut started = lock.lock().unwrap();
    while started.is_none() {
        started = cvar.wait(started).unwrap();
    }

    started.take().unwrap()
}

fn set_nvim_initialized(state_arc: Arc<UiMutex<State>>) {
    glib::idle_add(clone!(state_arc => move || {
        let mut state = state_arc.borrow_mut();
        state.nvim.async_to_sync();
        state.nvim.set_initialized();
        // in some case resize can happens while initilization in progress
        // so force resize here
        state.try_nvim_resize();
        state.cursor.as_mut().unwrap().start();

        Continue(false)
    }));

    idle_cb_call!(state_arc.nvim_started_cb());
}

fn draw_initializing(state: &State, ctx: &cairo::Context) {
    let render_state = state.render_state.borrow();
    let color_model = &render_state.color_model;
    let layout = pangocairo::functions::create_layout(ctx).unwrap();
    let alloc = state.drawing_area.get_allocation();

    ctx.set_source_rgb(
        color_model.bg_color.0,
        color_model.bg_color.1,
        color_model.bg_color.2,
    );
    ctx.paint();

    layout.set_text("Loading->");
    let (width, height) = layout.get_pixel_size();

    let x = alloc.width as f64 / 2.0 - width as f64 / 2.0;
    let y = alloc.height as f64 / 2.0 - height as f64 / 2.0;

    ctx.move_to(x, y);
    ctx.set_source_rgb(
        color_model.fg_color.0,
        color_model.fg_color.1,
        color_model.fg_color.2,
    );
    pangocairo::functions::update_layout(ctx, &layout);
    pangocairo::functions::show_layout(ctx, &layout);

    ctx.move_to(x + width as f64, y);
    state.cursor.as_ref().unwrap().draw(
        ctx,
        &render_state.font_ctx,
        &render_state.mode,
        y,
        false,
        &color_model.bg_color,
    );
}

fn init_nvim(state_ref: &Arc<UiMutex<State>>) {
    let mut state = state_ref.borrow_mut();
    if state.start_nvim_initialization() {
        let (cols, rows) = state.calc_nvim_size();

        debug!("Init nvim {}/{}", cols, rows);

        state.model = UiModel::new(rows as u64, cols as u64);

        let state_arc = state_ref.clone();
        let nvim_handler = NvimHandler::new(state_ref.clone());
        let options = state.options.clone();
        thread::spawn(move || init_nvim_async(state_arc, nvim_handler, options, cols, rows));
    }
}

// Neovim redraw events
impl State {
    pub fn on_cursor_goto(&mut self, row: u64, col: u64) -> RepaintMode {
        let repaint_area = self.model.set_cursor(row as usize, col as usize);
        self.set_im_location();
        RepaintMode::AreaList(repaint_area)
    }

    pub fn on_put(&mut self, text: String) -> RepaintMode {
        let ch = text.chars().last().unwrap_or(' ');
        let double_width = text.is_empty();
        RepaintMode::Area(self.model.put(ch, double_width, self.cur_attrs.as_ref()))
    }

    pub fn on_clear(&mut self) -> RepaintMode {
        debug!("clear model");

        self.model.clear();
        RepaintMode::All
    }

    pub fn on_eol_clear(&mut self) -> RepaintMode {
        RepaintMode::Area(self.model.eol_clear())
    }

    pub fn on_resize(&mut self, columns: u64, rows: u64) -> RepaintMode {
        debug!("on_resize {}/{}", columns, rows);

        if self.model.columns != columns as usize || self.model.rows != rows as usize {
            self.model = UiModel::new(rows, columns);
        }

        if let Some(mut nvim) = self.nvim.nvim() {
            let mut render_state = self.render_state.borrow_mut();
            render_state.color_model.theme.update(&mut *nvim);
        }
        RepaintMode::Nothing
    }

    pub fn on_redraw(&mut self, mode: &RepaintMode) {
        match *mode {
            RepaintMode::All => {
                self.update_dirty_glyphs();
                self.drawing_area.queue_draw();
            }
            RepaintMode::Area(ref rect) => self.queue_draw_area(&[rect]),
            RepaintMode::AreaList(ref list) => self.queue_draw_area(&list.list),
            RepaintMode::Nothing => (),
        }
    }

    pub fn on_set_scroll_region(
        &mut self,
        top: u64,
        bot: u64,
        left: u64,
        right: u64,
    ) -> RepaintMode {
        self.model.set_scroll_region(top, bot, left, right);
        RepaintMode::Nothing
    }

    pub fn on_scroll(&mut self, count: i64) -> RepaintMode {
        RepaintMode::Area(self.model.scroll(count))
    }

    pub fn on_highlight_set(&mut self, attrs: HashMap<String, Value>) -> RepaintMode {
        let model_attrs = Attrs::from_value_map(&attrs);

        self.cur_attrs = Some(model_attrs);
        RepaintMode::Nothing
    }

    pub fn on_update_bg(&mut self, bg: i64) -> RepaintMode {
        let mut render_state = self.render_state.borrow_mut();
        if bg >= 0 {
            render_state.color_model.bg_color = Color::from_indexed_color(bg as u64);
        } else {
            render_state.color_model.bg_color = COLOR_BLACK;
        }
        RepaintMode::Nothing
    }

    pub fn on_update_fg(&mut self, fg: i64) -> RepaintMode {
        let mut render_state = self.render_state.borrow_mut();
        if fg >= 0 {
            render_state.color_model.fg_color = Color::from_indexed_color(fg as u64);
        } else {
            render_state.color_model.fg_color = COLOR_WHITE;
        }
        RepaintMode::Nothing
    }

    pub fn on_update_sp(&mut self, sp: i64) -> RepaintMode {
        let mut render_state = self.render_state.borrow_mut();
        if sp >= 0 {
            render_state.color_model.sp_color = Color::from_indexed_color(sp as u64);
        } else {
            render_state.color_model.sp_color = COLOR_RED;
        }
        RepaintMode::Nothing
    }

    pub fn on_mode_change(&mut self, mode: String, idx: u64) -> RepaintMode {
        let mut render_state = self.render_state.borrow_mut();
        render_state.mode.update(&mode, idx as usize);
        RepaintMode::Area(self.model.cur_point())
    }

    pub fn on_mouse(&mut self, on: bool) -> RepaintMode {
        self.mouse_enabled = on;
        RepaintMode::Nothing
    }

    pub fn on_busy(&mut self, busy: bool) -> RepaintMode {
        if busy {
            self.cursor.as_mut().unwrap().busy_on();
        } else {
            self.cursor.as_mut().unwrap().busy_off();
        }
        RepaintMode::Area(self.model.cur_point())
    }

    pub fn popupmenu_show(
        &mut self,
        menu: &[CompleteItem],
        selected: i64,
        row: u64,
        col: u64,
    ) -> RepaintMode {
        let point = ModelRect::point(col as usize, row as usize);
        let render_state = self.render_state.borrow();
        let (x, y, width, height) = point.to_area(render_state.font_ctx.cell_metrics());

        let context = popup_menu::PopupMenuContext {
            nvim: &self.nvim,
            color_model: &render_state.color_model,
            font_ctx: &render_state.font_ctx,
            menu_items: &menu,
            selected,
            x,
            y,
            width,
            height,
            max_width: self.max_popup_width(),
        };

        self.popup_menu.show(context);

        RepaintMode::Nothing
    }

    pub fn popupmenu_hide(&mut self) -> RepaintMode {
        self.popup_menu.hide();
        RepaintMode::Nothing
    }

    pub fn popupmenu_select(&mut self, selected: i64) -> RepaintMode {
        self.popup_menu.select(selected);
        RepaintMode::Nothing
    }

    pub fn tabline_update(
        &mut self,
        selected: Tabpage,
        tabs: Vec<(Tabpage, Option<String>)>,
    ) -> RepaintMode {
        self.tabs.update_tabs(&self.nvim, &selected, &tabs);

        RepaintMode::Nothing
    }

    pub fn mode_info_set(
        &mut self,
        cursor_style_enabled: bool,
        mode_info: Vec<nvim::ModeInfo>,
    ) -> RepaintMode {
        let mut render_state = self.render_state.borrow_mut();
        render_state.mode.set_info(cursor_style_enabled, mode_info);
        RepaintMode::Nothing
    }

    pub fn cmdline_show(
        &mut self,
        content: Vec<(HashMap<String, Value>, String)>,
        pos: u64,
        firstc: String,
        prompt: String,
        indent: u64,
        level: u64,
    ) -> RepaintMode {
        {
            let cursor = self.model.cur_point();
            let render_state = self.render_state.borrow();
            let (x, y, width, height) = cursor.to_area(render_state.font_ctx.cell_metrics());
            let ctx = CmdLineContext {
                content,
                pos,
                firstc,
                prompt,
                indent,
                level_idx: level,
                x,
                y,
                width,
                height,
                max_width: self.max_popup_width(),
            };

            self.cmd_line.show_level(&ctx);
        }

        self.on_busy(true)
    }

    pub fn cmdline_hide(&mut self, level: u64) -> RepaintMode {
        self.cmd_line.hide_level(level);
        self.on_busy(false)
    }

    pub fn cmdline_block_show(
        &mut self,
        content: Vec<Vec<(HashMap<String, Value>, String)>>,
    ) -> RepaintMode {
        let max_width = self.max_popup_width();
        self.cmd_line.show_block(&content, max_width);
        self.on_busy(true)
    }

    pub fn cmdline_block_append(
        &mut self,
        content: Vec<(HashMap<String, Value>, String)>,
    ) -> RepaintMode {
        self.cmd_line.block_append(&content);
        RepaintMode::Nothing
    }

    pub fn cmdline_block_hide(&mut self) -> RepaintMode {
        self.cmd_line.block_hide();
        self.on_busy(false)
    }

    pub fn cmdline_pos(&mut self, pos: u64, level: u64) -> RepaintMode {
        let render_state = self.render_state.borrow();
        self.cmd_line.pos(&*render_state, pos, level);
        RepaintMode::Nothing
    }

    pub fn cmdline_special_char(&mut self, c: String, shift: bool, level: u64) -> RepaintMode {
        let render_state = self.render_state.borrow();
        self.cmd_line.special_char(&*render_state, c, shift, level);
        RepaintMode::Nothing
    }
}

impl CursorRedrawCb for State {
    fn queue_redraw_cursor(&mut self) {
        let cur_point = self.model.cur_point();
        self.on_redraw(&RepaintMode::Area(cur_point));
    }
}<|MERGE_RESOLUTION|>--- conflicted
+++ resolved
@@ -1,3 +1,4 @@
+use std;
 use std::cell::{Cell, RefCell};
 use std::rc::Rc;
 use std::sync::{Arc, Condvar, Mutex};
@@ -25,7 +26,7 @@
 use ui_model::{Attrs, ModelRect, UiModel};
 use color::{Color, ColorModel, COLOR_BLACK, COLOR_RED, COLOR_WHITE};
 use nvim::{self, CompleteItem, ErrorReport, NeovimClient, NeovimClientAsync, NeovimRef,
-           RepaintMode, NvimHandler};
+           NvimHandler, RepaintMode};
 use input;
 use input::keyval_to_input_string;
 use cursor::{BlinkCursor, Cursor, CursorRedrawCb};
@@ -54,7 +55,6 @@
     )
 }
 
-<<<<<<< HEAD
 /// Double buffer surface
 pub struct Surface {
     surface: cairo::Surface,
@@ -79,7 +79,10 @@
             ctx,
             width: alloc.width,
             height: alloc.height,
-=======
+        }
+    }
+}
+
 pub struct RenderState {
     pub font_ctx: render::Context,
     pub color_model: ColorModel,
@@ -92,7 +95,6 @@
             font_ctx: render::Context::new(FontDescription::from_string(DEFAULT_FONT_NAME)),
             color_model: ColorModel::new(),
             mode: mode::Mode::new(),
->>>>>>> e5994b79
         }
     }
 }
@@ -109,6 +111,7 @@
     render_state: Rc<RefCell<RenderState>>,
 
     surface: Option<Surface>,
+    enable_double_buffer: bool,
 
     resize_request: (i64, i64),
     resize_timer: Rc<Cell<Option<glib::SourceId>>>,
@@ -152,6 +155,9 @@
             render_state,
 
             surface: None,
+            enable_double_buffer: std::env::var("NVIM_GTK_DOUBLE_BUFFER")
+                .map(|opt| opt.trim() == "1")
+                .unwrap_or(false),
 
             resize_request: (-1, -1),
             resize_timer: Rc::new(Cell::new(None)),
@@ -179,6 +185,10 @@
     }
 
     fn resize_surface(&mut self) {
+        if !self.enable_double_buffer {
+            return;
+        }
+
         if let Some(Surface { width, height, .. }) = self.surface {
             let alloc = self.drawing_area.get_allocation();
 
@@ -918,37 +928,54 @@
     Inhibit(false)
 }
 
+fn gtk_draw_double_buffer(state: &State, ctx: &cairo::Context) {
+    let (x1, y1, x2, y2) = ctx.clip_extents();
+    let surface = state.surface.as_ref().unwrap();
+    let buf_ctx = &surface.ctx;
+
+    surface.surface.flush();
+
+    buf_ctx.save();
+    buf_ctx.rectangle(x1, y1, x2 - x1, y2 - y1);
+    buf_ctx.clip();
+
+    let render_state = state.render_state.borrow();
+    render::clear(buf_ctx, &render_state.color_model);
+    render::render(
+        &buf_ctx,
+        state.cursor.as_ref().unwrap(),
+        &render_state.font_ctx,
+        &state.model,
+        &render_state.color_model,
+        &render_state.mode,
+    );
+
+    ctx.set_source_surface(&surface.surface, 0.0, 0.0);
+    ctx.paint();
+    buf_ctx.restore();
+}
+
+fn gtk_draw_direct(state: &State, ctx: &cairo::Context) {
+    let render_state = state.render_state.borrow();
+    render::clear(ctx, &render_state.color_model);
+    render::render(
+        ctx,
+        state.cursor.as_ref().unwrap(),
+        &render_state.font_ctx,
+        &state.model,
+        &render_state.color_model,
+        &render_state.mode,
+    );
+}
+
 fn gtk_draw(state_arc: &Arc<UiMutex<State>>, ctx: &cairo::Context) -> Inhibit {
     let state = state_arc.borrow();
     if state.nvim.is_initialized() {
-<<<<<<< HEAD
-
-        let (x1, y1, x2, y2) = ctx.clip_extents();
-        let surface = state.surface.as_ref().unwrap();
-        let buf_ctx = &surface.ctx;
-
-        surface.surface.flush();
-
-        buf_ctx.save();
-        buf_ctx.rectangle(x1, y1, x2 - x1, y2 - y1);
-        buf_ctx.clip();
-
-=======
-        let render_state = state.render_state.borrow();
-        render::clear(ctx, &render_state.color_model);
->>>>>>> e5994b79
-        render::render(
-            &buf_ctx,
-            state.cursor.as_ref().unwrap(),
-            &render_state.font_ctx,
-            &state.model,
-            &render_state.color_model,
-            &render_state.mode,
-        );
-
-        ctx.set_source_surface(&surface.surface, 0.0, 0.0);
-        ctx.paint();
-        buf_ctx.restore();
+        if state.enable_double_buffer {
+            gtk_draw_double_buffer(&*state, ctx);
+        } else {
+            gtk_draw_direct(&*state, ctx);
+        }
     } else if state.nvim.is_initializing() {
         draw_initializing(&*state, ctx);
     }
