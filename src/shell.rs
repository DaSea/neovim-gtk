use std::cell::{Cell, RefCell};
use std::rc::Rc;
use std::sync::{Arc, Condvar, Mutex};
use std::ops::Deref;
use std::thread;
use std::collections::HashMap;
use std::time::Duration;

use cairo;
use pango::{FontDescription, LayoutExt};
use gdk;
use gdk::{EventButton, EventMotion, EventScroll, EventType, ModifierType};
use gdk_sys;
use glib;
use gtk;
use gtk::prelude::*;
use pangocairo;

use neovim_lib::{Neovim, NeovimApi, NeovimApiAsync, Value};
use neovim_lib::neovim_api::Tabpage;

use settings::{FontSource, Settings};
use ui_model::{Attrs, ModelRect, UiModel};
use color::{Color, ColorModel, COLOR_BLACK, COLOR_RED, COLOR_WHITE};
use nvim::{self, CompleteItem, ErrorReport, GuiApi, NeovimClient, NeovimClientAsync, NeovimRef,
           RedrawEvents, RepaintMode};
use input;
use input::keyval_to_input_string;
use cursor::{BlinkCursor, Cursor, CursorRedrawCb};
use ui::UiMutex;
use popup_menu::{self, PopupMenu};
use tabline::Tabline;
use cmd_line::{CmdLine, CmdLineContext};
use error;
use mode;
use render;
use render::CellMetrics;

const DEFAULT_FONT_NAME: &str = "DejaVu Sans Mono 12";
pub const MINIMUM_SUPPORTED_NVIM_VERSION: &str = "0.2.2";

macro_rules! idle_cb_call {
    ($state:ident.$cb:ident($( $x:expr ),*)) => (
            glib::idle_add(move || {
                               if let Some(ref cb) = $state.borrow().$cb {
                                   (&mut *cb.borrow_mut())($($x),*);
                               }

                               glib::Continue(false)
                           });
    )
}

<<<<<<< HEAD
#[derive(Debug, Clone, Copy)]
enum ResizeStateEnum {
    NvimResizeTimer(usize, usize),
    NvimResizeRequest(usize, usize),
    Wait,
}

pub struct ResizeState {
    state: ResizeStateEnum,
    timer: Option<glib::SourceId>,
}

impl ResizeState {
    pub fn new() -> Self {
        ResizeState {
            state: ResizeStateEnum::Wait,
            timer: None,
        }
    }
}


pub struct RenderState {
    pub font_ctx: render::Context,
    pub color_model: ColorModel,
    pub mode: mode::Mode,
}

impl RenderState {
    pub fn new() -> Self {
        RenderState {
            font_ctx: render::Context::new(FontDescription::from_string(DEFAULT_FONT_NAME)),
            color_model: ColorModel::new(),
            mode: mode::Mode::new(),
        }
    }
}

=======
>>>>>>> f9b20db3
pub struct State {
    pub model: UiModel,
    cur_attrs: Option<Attrs>,
    mouse_enabled: bool,
    nvim: Rc<NeovimClient>,
    cursor: Option<BlinkCursor<State>>,
    popup_menu: PopupMenu,
    cmd_line: CmdLine,
    settings: Rc<RefCell<Settings>>,
<<<<<<< HEAD
    render_state: Rc<RefCell<RenderState>>,
=======
    resize_timer: Rc<Cell<Option<glib::SourceId>>>,
    pub clipboard_clipboard: gtk::Clipboard,
    pub clipboard_primary: gtk::Clipboard,

    pub mode: mode::Mode,
>>>>>>> f9b20db3

    stack: gtk::Stack,
    pub drawing_area: gtk::DrawingArea,
    tabs: Tabline,
    im_context: gtk::IMMulticontext,
    error_area: error::ErrorArea,

    options: ShellOptions,

    detach_cb: Option<Box<RefCell<FnMut() + Send + 'static>>>,
    nvim_started_cb: Option<Box<RefCell<FnMut() + Send + 'static>>>,
}

impl State {
    pub fn new(settings: Rc<RefCell<Settings>>, options: ShellOptions) -> State {
        let drawing_area = gtk::DrawingArea::new();
        let render_state = Rc::new(RefCell::new(RenderState::new()));
        let popup_menu = PopupMenu::new(&drawing_area);
        let cmd_line = CmdLine::new(&drawing_area, render_state.clone());

        State {
            model: UiModel::empty(),
            nvim: Rc::new(NeovimClient::new()),
            cur_attrs: None,
            mouse_enabled: true,
            cursor: None,
            popup_menu,
            cmd_line,
            settings,
<<<<<<< HEAD
            render_state,
=======
            resize_timer: Rc::new(Cell::new(None)),
            clipboard_clipboard: gtk::Clipboard::get(&gdk::Atom::intern("CLIPBOARD")),
            clipboard_primary: gtk::Clipboard::get(&gdk::Atom::intern("PRIMARY")),

            mode: mode::Mode::new(),
>>>>>>> f9b20db3

            // UI
            stack: gtk::Stack::new(),
            drawing_area,
            tabs: Tabline::new(),
            im_context: gtk::IMMulticontext::new(),
            error_area: error::ErrorArea::new(),

            options,

            detach_cb: None,
            nvim_started_cb: None,
        }
    }

    /// Return NeovimRef only if vim in non blocking state
    ///
    /// Note that this call also do neovim api call get_mode
    #[allow(dead_code)]
    pub fn nvim_non_blocked(&self) -> Option<NeovimRef> {
        self.nvim().and_then(NeovimRef::non_blocked)
    }

    pub fn nvim(&self) -> Option<NeovimRef> {
        self.nvim.nvim()
    }

    pub fn nvim_clone(&self) -> Rc<NeovimClient> {
        self.nvim.clone()
    }

    pub fn start_nvim_initialization(&self) -> bool {
        if self.nvim.is_uninitialized() {
            self.nvim.set_in_progress();
            true
        } else {
            false
        }
    }

    pub fn set_detach_cb<F>(&mut self, cb: Option<F>)
    where
        F: FnMut() + Send + 'static,
    {
        if cb.is_some() {
            self.detach_cb = Some(Box::new(RefCell::new(cb.unwrap())));
        } else {
            self.detach_cb = None;
        }
    }

    pub fn set_nvim_started_cb<F>(&mut self, cb: Option<F>)
    where
        F: FnMut() + Send + 'static,
    {
        if cb.is_some() {
            self.nvim_started_cb = Some(Box::new(RefCell::new(cb.unwrap())));
        } else {
            self.nvim_started_cb = None;
        }
    }

    pub fn set_font_desc(&mut self, desc: &str) {
        self.render_state.borrow_mut().font_ctx.update(
            FontDescription::from_string(desc),
        );
        self.model.clear_glyphs();
        self.try_nvim_resize();
        self.on_redraw(&RepaintMode::All);
    }

    pub fn open_file(&self, path: &str) {
        if let Some(mut nvim) = self.nvim() {
            nvim.command(&format!("e {}", path)).report_err();
        }
    }

    pub fn cd(&self, path: &str) {
        if let Some(mut nvim) = self.nvim() {
            nvim.command(&format!("cd {}", path)).report_err();
        }
    }

    pub fn clipboard_clipboard_set(&self, text: &str) {
        self.clipboard_clipboard.set_text(text);
    }

    pub fn clipboard_primary_set(&self, text: &str) {
        self.clipboard_primary.set_text(text);
    }

    fn close_popup_menu(&self) {
        if self.popup_menu.is_open() {
            if let Some(mut nvim) = self.nvim() {
                nvim.input("<Esc>").report_err();
            }
        }
    }

    fn queue_draw_area<M: AsRef<ModelRect>>(&mut self, rect_list: &[M]) {
        // extends by items before, then after changes

        let rects: Vec<_> = rect_list
            .iter()
            .map(|rect| rect.as_ref().clone())
            .map(|mut rect| {
                rect.extend_by_items(&self.model);
                rect
            })
            .collect();

        self.update_dirty_glyphs();

        let render_state = self.render_state.borrow();
        let cell_metrics = render_state.font_ctx.cell_metrics();

        for mut rect in rects {
            rect.extend_by_items(&self.model);

            let (x, y, width, height) = rect.to_area_extend_ink(&self.model, cell_metrics);
            self.drawing_area.queue_draw_area(x, y, width, height);
        }
    }

    #[inline]
    fn update_dirty_glyphs(&mut self) {
        let render_state = self.render_state.borrow();
        render::shape_dirty(
            &render_state.font_ctx,
            &mut self.model,
            &render_state.color_model,
        );
    }

    fn im_commit(&self, ch: &str) {
        if let Some(mut nvim) = self.nvim() {
            input::im_input(&mut nvim, ch);
        }
    }

    fn calc_nvim_size(&self) -> (usize, usize) {
        let &CellMetrics {
            line_height,
            char_width,
            ..
        } = self.render_state.borrow().font_ctx.cell_metrics();
        let alloc = self.drawing_area.get_allocation();
        (
            (alloc.width as f64 / char_width).trunc() as usize,
            (alloc.height as f64 / line_height).trunc() as usize,
        )
    }

    fn show_error_area(&self) {
        let stack = self.stack.clone();
        gtk::idle_add(move || {
            stack.set_visible_child_name("Error");
            Continue(false)
        });
    }

    fn set_im_location(&self) {
        let (row, col) = self.model.get_cursor();

        let (x, y, width, height) =
            ModelRect::point(col, row).to_area(self.render_state.borrow().font_ctx.cell_metrics());

        self.im_context.set_cursor_location(&gdk::Rectangle {
            x,
            y,
            width,
            height,
        });

        self.im_context.reset();
    }

    fn try_nvim_resize(&mut self) {
        let (columns, rows) = self.calc_nvim_size();

        if self.model.rows == rows && self.model.columns == columns {
            return;
        }

        let resize_timer = self.resize_timer.take();
        if let Some(resize_timer) = resize_timer {
            glib::source_remove(resize_timer);
        }

        let nvim = self.nvim.clone();
        let resize_timer = self.resize_timer.clone();

        let resize_id = gtk::timeout_add(200, move || {
            resize_timer.set(None);

            if let Some(mut nvim) = nvim.nvim() {
                debug!("ui_try_resize {}/{}", columns, rows);
                nvim.ui_try_resize_async(columns as u64, rows as u64)
                    .cb(|r| r.report_err())
                    .call();
            }
            Continue(false)
<<<<<<< HEAD
        }));
    }

    fn get_window(&self) -> gtk::Window {
        self.drawing_area
            .get_toplevel()
            .unwrap()
            .downcast()
            .unwrap()
    }

    fn resize_main_window(&mut self) {
        let &CellMetrics {
            line_height,
            char_width,
            ..
        } = self.render_state.borrow().font_ctx.cell_metrics();

        let width = self.drawing_area.get_allocated_width();
        let height = self.drawing_area.get_allocated_height();
        let request_height = (self.model.rows as f64 * line_height) as i32;
        let request_width = (self.model.columns as f64 * char_width) as i32;

        if width != request_width || height != request_height {
            let window = self.get_window();
            let (win_width, win_height) = window.get_size();
            let h_border = win_width - width;
            let v_border = win_height - height;
            window.resize(request_width + h_border, request_height + v_border);
        }
=======
        });

        self.resize_timer.set(Some(resize_id));
>>>>>>> f9b20db3
    }

    fn edit_paste(&self, clipboard: &str) {
        let nvim = self.nvim();
        if let Some(mut nvim) = nvim {
            let render_state = self.render_state.borrow();
            if render_state.mode.is(&mode::NvimMode::Insert) ||
                render_state.mode.is(&mode::NvimMode::Normal)
            {
                let paste_code = format!("normal! \"{}P", clipboard);
                nvim.command_async(&paste_code)
                    .cb(|r| r.report_err())
                    .call();
            } else {
                let paste_code = format!("<C-r>{}", clipboard);
                nvim.input_async(&paste_code).cb(|r| r.report_err()).call();
            };
        }
    }

    fn max_popup_width(&self) -> i32 {
        self.drawing_area.get_allocated_width() - 20
    }
}

pub struct UiState {
    mouse_pressed: bool,
    scroll_delta: (f64, f64),
}

impl UiState {
    pub fn new() -> UiState {
        UiState {
            mouse_pressed: false,
            scroll_delta: (0.0, 0.0),
        }
    }
}

#[derive(Clone)]
pub struct ShellOptions {
    nvim_bin_path: Option<String>,
    open_path: Option<String>,
    timeout: Option<Duration>,
}

impl ShellOptions {
    pub fn new(
        nvim_bin_path: Option<String>,
        open_path: Option<String>,
        timeout: Option<Duration>,
    ) -> Self {
        ShellOptions {
            nvim_bin_path,
            open_path,
            timeout,
        }
    }
}

pub struct Shell {
    pub state: Arc<UiMutex<State>>,
    ui_state: Rc<RefCell<UiState>>,

    widget: gtk::Box,
}

impl Shell {
    pub fn new(settings: Rc<RefCell<Settings>>, options: ShellOptions) -> Shell {
        let shell = Shell {
            state: Arc::new(UiMutex::new(State::new(settings, options))),
            ui_state: Rc::new(RefCell::new(UiState::new())),

            widget: gtk::Box::new(gtk::Orientation::Vertical, 0),
        };

        let shell_ref = Arc::downgrade(&shell.state);
        shell.state.borrow_mut().cursor = Some(BlinkCursor::new(shell_ref));

        shell
    }

    pub fn is_nvim_initialized(&self) -> bool {
        let state = self.state.borrow();
        state.nvim.is_initialized()
    }

    pub fn init(&mut self) {
        let state = self.state.borrow();
        state.drawing_area.set_hexpand(true);
        state.drawing_area.set_vexpand(true);
        state.drawing_area.set_can_focus(true);

        state.im_context.set_use_preedit(false);

        let nvim_box = gtk::Box::new(gtk::Orientation::Vertical, 0);

        nvim_box.pack_start(&*state.tabs, false, true, 0);
        nvim_box.pack_start(&state.drawing_area, true, true, 0);

        state.stack.add_named(&nvim_box, "Nvim");
        state.stack.add_named(&*state.error_area, "Error");

        self.widget.pack_start(&state.stack, true, true, 0);

        state
            .drawing_area
            .set_events(
                (gdk_sys::GDK_BUTTON_RELEASE_MASK | gdk_sys::GDK_BUTTON_PRESS_MASK
                    | gdk_sys::GDK_BUTTON_MOTION_MASK | gdk_sys::GDK_SCROLL_MASK
                    | gdk_sys::GDK_SMOOTH_SCROLL_MASK)
                    .bits() as i32,
            );

        let ref_state = self.state.clone();
        let ref_ui_state = self.ui_state.clone();
        state.drawing_area.connect_button_press_event(move |_, ev| {
            gtk_button_press(
                &mut *ref_state.borrow_mut(),
                &mut *ref_ui_state.borrow_mut(),
                ev,
            )
        });

        let ref_state = self.state.clone();
        let ref_ui_state = self.ui_state.clone();
        state
            .drawing_area
            .connect_button_release_event(move |_, ev| {
                gtk_button_release(
                    &mut *ref_state.borrow_mut(),
                    &mut *ref_ui_state.borrow_mut(),
                    ev,
                )
            });

        let ref_state = self.state.clone();
        let ref_ui_state = self.ui_state.clone();
        state
            .drawing_area
            .connect_motion_notify_event(move |_, ev| {
                gtk_motion_notify(
                    &mut *ref_state.borrow_mut(),
                    &mut *ref_ui_state.borrow_mut(),
                    ev,
                )
            });

        let ref_state = self.state.clone();
        state
            .drawing_area
            .connect_draw(move |_, ctx| gtk_draw(&ref_state, ctx));

        let ref_state = self.state.clone();
        state.drawing_area.connect_key_press_event(move |_, ev| {
            ref_state
                .borrow_mut()
                .cursor
                .as_mut()
                .unwrap()
                .reset_state();

            if ref_state.borrow().im_context.filter_keypress(ev) {
                Inhibit(true)
            } else {
                let state = ref_state.borrow();
                let nvim = state.nvim();
                if let Some(mut nvim) = nvim {
                    input::gtk_key_press(&mut nvim, ev)
                } else {
                    Inhibit(false)
                }
            }
        });
        let ref_state = self.state.clone();
        state.drawing_area.connect_key_release_event(move |_, ev| {
            ref_state.borrow().im_context.filter_keypress(ev);
            Inhibit(false)
        });

        let ref_state = self.state.clone();
        let ref_ui_state = self.ui_state.clone();
        state.drawing_area.connect_scroll_event(move |_, ev| {
            gtk_scroll_event(
                &mut *ref_state.borrow_mut(),
                &mut *ref_ui_state.borrow_mut(),
                ev,
            )
        });

        let ref_state = self.state.clone();
        state
            .drawing_area
            .connect_focus_in_event(move |_, _| gtk_focus_in(&mut *ref_state.borrow_mut()));

        let ref_state = self.state.clone();
        state
            .drawing_area
            .connect_focus_out_event(move |_, _| gtk_focus_out(&mut *ref_state.borrow_mut()));

        let ref_state = self.state.clone();
        state.drawing_area.connect_realize(move |w| {
            // sometime set_client_window does not work without idle_add
            // and looks like not enabled im_context
            gtk::idle_add(clone!(ref_state, w => move || {
                ref_state.borrow().im_context.set_client_window(
                    w.get_window().as_ref(),
                );
                Continue(false)
            }));
        });

        let ref_state = self.state.clone();
        state
            .im_context
            .connect_commit(move |_, ch| ref_state.borrow().im_commit(ch));

        let ref_state = self.state.clone();
        state.drawing_area.connect_configure_event(move |_, ev| {
            debug!("configure_event {:?}", ev.get_size());
            ref_state.borrow_mut().try_nvim_resize();
            false
        });

        let ref_state = self.state.clone();
        state.drawing_area.connect_size_allocate(move |_, _| {
            init_nvim(&ref_state);
        });
    }

    #[cfg(unix)]
    pub fn set_font_desc(&self, font_name: &str) {
        self.state.borrow_mut().set_font_desc(font_name);
    }

    pub fn grab_focus(&self) {
        self.state.borrow().drawing_area.grab_focus();
    }

    pub fn open_file(&self, path: &str) {
        self.state.borrow().open_file(path);
    }

    pub fn cd(&self, path: &str) {
        self.state.borrow().cd(path);
    }

    pub fn detach_ui(&mut self) {
        let state = self.state.borrow();

        let nvim = state.nvim();
        if let Some(mut nvim) = nvim {
            nvim.ui_detach().expect("Error in ui_detach");
        }
    }

    pub fn edit_paste(&self) {
        self.state.borrow().edit_paste("+");
    }

    pub fn edit_save_all(&self) {
        let state = self.state.borrow();

        let nvim = state.nvim();
        if let Some(mut nvim) = nvim {
            nvim.command(":wa").report_err();
        }
    }

    pub fn set_detach_cb<F>(&self, cb: Option<F>)
    where
        F: FnMut() + Send + 'static,
    {
        let mut state = self.state.borrow_mut();
        state.set_detach_cb(cb);
    }

    pub fn set_nvim_started_cb<F>(&self, cb: Option<F>)
    where
        F: FnMut() + Send + 'static,
    {
        let mut state = self.state.borrow_mut();
        state.set_nvim_started_cb(cb);
    }
}

impl Deref for Shell {
    type Target = gtk::Box;

    fn deref(&self) -> &gtk::Box {
        &self.widget
    }
}

fn gtk_focus_in(state: &mut State) -> Inhibit {
    if let Some(mut nvim) = state.nvim() {
        nvim.command_async("if exists('#FocusGained') | doautocmd FocusGained | endif")
            .cb(|r| r.report_err())
            .call();
    }

    state.im_context.focus_in();
    state.cursor.as_mut().unwrap().enter_focus();
    let point = state.model.cur_point();
    state.on_redraw(&RepaintMode::Area(point));
    Inhibit(false)
}

fn gtk_focus_out(state: &mut State) -> Inhibit {
    if let Some(mut nvim) = state.nvim() {
        nvim.command_async("if exists('#FocusLost') | doautocmd FocusLost | endif")
            .cb(|r| r.report_err())
            .call();
    }

    state.im_context.focus_out();
    state.cursor.as_mut().unwrap().leave_focus();
    let point = state.model.cur_point();
    state.on_redraw(&RepaintMode::Area(point));

    Inhibit(false)
}

fn gtk_scroll_event(state: &mut State, ui_state: &mut UiState, ev: &EventScroll) -> Inhibit {
    if !state.mouse_enabled {
        return Inhibit(false);
    }

    state.close_popup_menu();

    match ev.get_direction() {
        gdk::ScrollDirection::Right => {
            mouse_input(state, "ScrollWheelRight", ev.get_state(), ev.get_position())
        }
        gdk::ScrollDirection::Left => {
            mouse_input(state, "ScrollWheelLeft", ev.get_state(), ev.get_position())
        }
        gdk::ScrollDirection::Up => {
            mouse_input(state, "ScrollWheelUp", ev.get_state(), ev.get_position())
        }
        gdk::ScrollDirection::Down => {
            mouse_input(state, "ScrollWheelDown", ev.get_state(), ev.get_position())
        }
        gdk::ScrollDirection::Smooth => {
            // Remember and accumulate scroll deltas, so slow scrolling still
            // works.
            ui_state.scroll_delta.0 += ev.as_ref().delta_x;
            ui_state.scroll_delta.1 += ev.as_ref().delta_y;
            // Perform scroll action for deltas with abs(delta) >= 1.
            let x = ui_state.scroll_delta.0 as isize;
            let y = ui_state.scroll_delta.1 as isize;
            for _ in 0..x {
                mouse_input(state, "ScrollWheelRight", ev.get_state(), ev.get_position())
            }
            for _ in 0..-x {
                mouse_input(state, "ScrollWheelLeft", ev.get_state(), ev.get_position())
            }
            for _ in 0..y {
                mouse_input(state, "ScrollWheelDown", ev.get_state(), ev.get_position())
            }
            for _ in 0..-y {
                mouse_input(state, "ScrollWheelUp", ev.get_state(), ev.get_position())
            }
            // Subtract performed scroll deltas.
            ui_state.scroll_delta.0 -= x as f64;
            ui_state.scroll_delta.1 -= y as f64;
        }
        _ => (),
    }
    Inhibit(false)
}

fn gtk_button_press(shell: &mut State, ui_state: &mut UiState, ev: &EventButton) -> Inhibit {
    if ev.get_event_type() != EventType::ButtonPress {
        return Inhibit(false);
    }

    if shell.mouse_enabled {
        ui_state.mouse_pressed = true;

        match ev.get_button() {
            1 => mouse_input(shell, "LeftMouse", ev.get_state(), ev.get_position()),
            2 => mouse_input(shell, "MiddleMouse", ev.get_state(), ev.get_position()),
            3 => mouse_input(shell, "RightMouse", ev.get_state(), ev.get_position()),
            _ => (),
        }
    }
    Inhibit(false)
}

fn mouse_input(shell: &mut State, input: &str, state: ModifierType, position: (f64, f64)) {
    let &CellMetrics {
        line_height,
        char_width,
        ..
    } = shell.render_state.borrow().font_ctx.cell_metrics();
    let (x, y) = position;
    let col = (x / char_width).trunc() as u64;
    let row = (y / line_height).trunc() as u64;
    let input_str = format!("{}<{},{}>", keyval_to_input_string(input, state), col, row);

    let nvim = shell.nvim();
    if let Some(mut nvim) = nvim {
        nvim.input(&input_str)
            .expect("Can't send mouse input event");
    }
}

fn gtk_button_release(shell: &mut State, ui_state: &mut UiState, ev: &EventButton) -> Inhibit {
    ui_state.mouse_pressed = false;

    if shell.mouse_enabled {
        match ev.get_button() {
            1 => mouse_input(shell, "LeftRelease", ev.get_state(), ev.get_position()),
            2 => mouse_input(shell, "MiddleRelease", ev.get_state(), ev.get_position()),
            3 => mouse_input(shell, "RightRelease", ev.get_state(), ev.get_position()),
            _ => (),
        }
    }

    Inhibit(false)
}

fn gtk_motion_notify(shell: &mut State, ui_state: &mut UiState, ev: &EventMotion) -> Inhibit {
    if shell.mouse_enabled && ui_state.mouse_pressed {
        mouse_input(shell, "LeftDrag", ev.get_state(), ev.get_position());
    }
    Inhibit(false)
}

fn gtk_draw(state_arc: &Arc<UiMutex<State>>, ctx: &cairo::Context) -> Inhibit {
    let state = state_arc.borrow();
    if state.nvim.is_initialized() {
        let render_state = state.render_state.borrow();
        render::clear(ctx, &render_state.color_model);
        render::render(
            ctx,
            state.cursor.as_ref().unwrap(),
            &render_state.font_ctx,
            &state.model,
            &render_state.color_model,
            &render_state.mode,
        );
    } else if state.nvim.is_initializing() {
        draw_initializing(&*state, ctx);
    }

    Inhibit(false)
}

fn show_nvim_start_error(err: &nvim::NvimInitError, state_arc: Arc<UiMutex<State>>) {
    let source = err.source();
    let cmd = err.cmd().unwrap().to_owned();

    glib::idle_add(move || {
        let state = state_arc.borrow();
        state.nvim.set_error();
        state.error_area.show_nvim_start_error(&source, &cmd);
        state.show_error_area();

        Continue(false)
    });
}

fn show_nvim_init_error(err: &nvim::NvimInitError, state_arc: Arc<UiMutex<State>>) {
    let source = err.source();

    glib::idle_add(move || {
        let state = state_arc.borrow();
        state.nvim.set_error();
        state.error_area.show_nvim_init_error(&source);
        state.show_error_area();

        Continue(false)
    });
}

fn init_nvim_async(
    state_arc: Arc<UiMutex<State>>,
    options: ShellOptions,
    cols: usize,
    rows: usize,
) {
    // execute nvim
    let nvim = match nvim::start(
        state_arc.clone(),
        options.nvim_bin_path.as_ref(),
        options.timeout,
    ) {
        Ok(nvim) => nvim,
        Err(err) => {
            show_nvim_start_error(&err, state_arc);
            return;
        }
    };

    let nvim = set_nvim_to_state(state_arc.clone(), nvim);

    // add callback on session end
    let guard = nvim.borrow().unwrap().session.take_dispatch_guard();
    let state_ref = state_arc.clone();
    thread::spawn(move || {
        guard.join().expect("Can't join dispatch thread");

        glib::idle_add(move || {
            state_ref.borrow().nvim.clear();
            if let Some(ref cb) = state_ref.borrow().detach_cb {
                (&mut *cb.borrow_mut())();
            }

            glib::Continue(false)
        });
    });

    // attach ui
    if let Err(err) =
        nvim::post_start_init(nvim, options.open_path.as_ref(), cols as u64, rows as u64)
    {
        show_nvim_init_error(&err, state_arc.clone());
    } else {
        set_nvim_initialized(state_arc);
    }
}

fn set_nvim_to_state(state_arc: Arc<UiMutex<State>>, nvim: Neovim) -> NeovimClientAsync {
    let pair = Arc::new((Mutex::new(None), Condvar::new()));
    let pair2 = pair.clone();
    let mut nvim = Some(nvim);

    glib::idle_add(move || {
        let nvim_aync = state_arc.borrow().nvim.set_nvim_async(nvim.take().unwrap());

        let &(ref lock, ref cvar) = &*pair2;
        let mut started = lock.lock().unwrap();
        *started = Some(nvim_aync);
        cvar.notify_one();

        Continue(false)
    });

    // Wait idle set nvim properly
    let &(ref lock, ref cvar) = &*pair;
    let mut started = lock.lock().unwrap();
    while started.is_none() {
        started = cvar.wait(started).unwrap();
    }

    started.take().unwrap()
}

fn set_nvim_initialized(state_arc: Arc<UiMutex<State>>) {
    glib::idle_add(clone!(state_arc => move || {
        let mut state = state_arc.borrow_mut();
        state.nvim.async_to_sync();
        state.nvim.set_initialized();
        // in some case resize can happens while initilization in progress
        // so force resize here
        state.try_nvim_resize();
        state.cursor.as_mut().unwrap().start();

        Continue(false)
    }));

    idle_cb_call!(state_arc.nvim_started_cb());
}

fn draw_initializing(state: &State, ctx: &cairo::Context) {
<<<<<<< HEAD
    let render_state = state.render_state.borrow();
    let color_model = &render_state.color_model;
    let layout = pangocairo::functions::create_layout(ctx).unwrap();
    let desc = render_state.font_ctx.font_description();
=======
>>>>>>> f9b20db3
    let alloc = state.drawing_area.get_allocation();
    let layout = state.font_ctx.create_layout();

    ctx.set_source_rgb(
        color_model.bg_color.0,
        color_model.bg_color.1,
        color_model.bg_color.2,
    );
    ctx.paint();

    layout.set_text("Loading->");
    let (width, height) = layout.get_pixel_size();

    let x = alloc.width as f64 / 2.0 - width as f64 / 2.0;
    let y = alloc.height as f64 / 2.0 - height as f64 / 2.0;

    ctx.move_to(x, y);
    ctx.set_source_rgb(
        color_model.fg_color.0,
        color_model.fg_color.1,
        color_model.fg_color.2,
    );
    pangocairo::functions::update_layout(ctx, &layout);
    pangocairo::functions::show_layout(ctx, &layout);

    ctx.move_to(x + width as f64, y);
    state.cursor.as_ref().unwrap().draw(
        ctx,
        &render_state.font_ctx,
        &render_state.mode,
        y,
        false,
        &color_model.bg_color,
    );
}

fn init_nvim(state_ref: &Arc<UiMutex<State>>) {
    let mut state = state_ref.borrow_mut();
    if state.start_nvim_initialization() {
        let (cols, rows) = state.calc_nvim_size();

        debug!("Init nvim {}/{}", cols, rows);

        state.model = UiModel::new(rows as u64, cols as u64);

        let state_arc = state_ref.clone();
        let options = state.options.clone();
        thread::spawn(move || init_nvim_async(state_arc, options, cols, rows));
    }
}

impl RedrawEvents for State {
    fn on_cursor_goto(&mut self, row: u64, col: u64) -> RepaintMode {
        let repaint_area = self.model.set_cursor(row as usize, col as usize);
        self.set_im_location();
        RepaintMode::AreaList(repaint_area)
    }

    fn on_put(&mut self, text: String) -> RepaintMode {
        let ch = text.chars().last().unwrap_or(' ');
        let double_width = text.is_empty();
        RepaintMode::Area(self.model.put(ch, double_width, self.cur_attrs.as_ref()))
    }

    fn on_clear(&mut self) -> RepaintMode {
        self.model.clear();
        RepaintMode::All
    }

    fn on_eol_clear(&mut self) -> RepaintMode {
        RepaintMode::Area(self.model.eol_clear())
    }

    fn on_resize(&mut self, columns: u64, rows: u64) -> RepaintMode {
        debug!("on_resize {}/{}", columns, rows);

        if self.model.columns != columns as usize || self.model.rows != rows as usize {
            self.model = UiModel::new(rows, columns);
        }

        if let Some(mut nvim) = self.nvim.nvim() {
            let mut render_state = self.render_state.borrow_mut();
            render_state.color_model.theme.update(&mut *nvim);
        }
        RepaintMode::Nothing
    }

    fn on_redraw(&mut self, mode: &RepaintMode) {
        match *mode {
            RepaintMode::All => {
                self.update_dirty_glyphs();
                self.drawing_area.queue_draw();
            }
            RepaintMode::Area(ref rect) => self.queue_draw_area(&[rect]),
            RepaintMode::AreaList(ref list) => self.queue_draw_area(&list.list),
            RepaintMode::Nothing => (),
        }
    }

    fn on_set_scroll_region(&mut self, top: u64, bot: u64, left: u64, right: u64) -> RepaintMode {
        self.model.set_scroll_region(top, bot, left, right);
        RepaintMode::Nothing
    }

    fn on_scroll(&mut self, count: i64) -> RepaintMode {
        RepaintMode::Area(self.model.scroll(count))
    }

    fn on_highlight_set(&mut self, attrs: HashMap<String, Value>) -> RepaintMode {
        let model_attrs = Attrs::from_value_map(&attrs);

        self.cur_attrs = Some(model_attrs);
        RepaintMode::Nothing
    }

    fn on_update_bg(&mut self, bg: i64) -> RepaintMode {
        let mut render_state = self.render_state.borrow_mut();
        if bg >= 0 {
            render_state.color_model.bg_color = Color::from_indexed_color(bg as u64);
        } else {
            render_state.color_model.bg_color = COLOR_BLACK;
        }
        RepaintMode::Nothing
    }

    fn on_update_fg(&mut self, fg: i64) -> RepaintMode {
        let mut render_state = self.render_state.borrow_mut();
        if fg >= 0 {
            render_state.color_model.fg_color = Color::from_indexed_color(fg as u64);
        } else {
            render_state.color_model.fg_color = COLOR_WHITE;
        }
        RepaintMode::Nothing
    }

    fn on_update_sp(&mut self, sp: i64) -> RepaintMode {
        let mut render_state = self.render_state.borrow_mut();
        if sp >= 0 {
            render_state.color_model.sp_color = Color::from_indexed_color(sp as u64);
        } else {
            render_state.color_model.sp_color = COLOR_RED;
        }
        RepaintMode::Nothing
    }

    fn on_mode_change(&mut self, mode: String, idx: u64) -> RepaintMode {
        let mut render_state = self.render_state.borrow_mut();
        render_state.mode.update(&mode, idx as usize);
        RepaintMode::Area(self.model.cur_point())
    }

    fn on_mouse(&mut self, on: bool) -> RepaintMode {
        self.mouse_enabled = on;
        RepaintMode::Nothing
    }

    fn on_busy(&mut self, busy: bool) -> RepaintMode {
        if busy {
            self.cursor.as_mut().unwrap().busy_on();
        } else {
            self.cursor.as_mut().unwrap().busy_off();
        }
        RepaintMode::Area(self.model.cur_point())
    }

    fn popupmenu_show(
        &mut self,
        menu: &[CompleteItem],
        selected: i64,
        row: u64,
        col: u64,
    ) -> RepaintMode {
        let point = ModelRect::point(col as usize, row as usize);
<<<<<<< HEAD
        let render_state = self.render_state.borrow();
        let (x, y, width, height) = point.to_area(render_state.font_ctx.cell_metrics());

        let context = popup_menu::PopupMenuContext {
            nvim: &self.nvim,
            color_model: &render_state.color_model,
            font_ctx: &render_state.font_ctx,
            menu_items: &menu,
            selected,
            x,
            y,
            width,
            height,
            max_width: self.max_popup_width(),
        };

        self.popup_menu.show(context);
=======
        let (x, y, width, height) = point.to_area(self.font_ctx.cell_metrics());

        self.popup_menu
            .borrow_mut()
            .show(self, menu, selected, x, y, width, height);
>>>>>>> f9b20db3

        RepaintMode::Nothing
    }

    fn popupmenu_hide(&mut self) -> RepaintMode {
        self.popup_menu.hide();
        RepaintMode::Nothing
    }

    fn popupmenu_select(&mut self, selected: i64) -> RepaintMode {
        self.popup_menu.select(selected);
        RepaintMode::Nothing
    }

    fn tabline_update(
        &mut self,
        selected: Tabpage,
        tabs: Vec<(Tabpage, Option<String>)>,
    ) -> RepaintMode {
        self.tabs.update_tabs(&self.nvim, &selected, &tabs);

        RepaintMode::Nothing
    }

    fn mode_info_set(
        &mut self,
        cursor_style_enabled: bool,
        mode_info: Vec<nvim::ModeInfo>,
    ) -> RepaintMode {
        let mut render_state = self.render_state.borrow_mut();
        render_state.mode.set_info(cursor_style_enabled, mode_info);
        RepaintMode::Nothing
    }

    fn cmdline_show(
        &mut self,
        content: Vec<(HashMap<String, Value>, String)>,
        pos: u64,
        firstc: String,
        prompt: String,
        indent: u64,
        level: u64,
    ) -> RepaintMode {
        let cursor = self.model.cur_point();
        let render_state = self.render_state.borrow();
        let (x, y, width, height) = cursor.to_area(render_state.font_ctx.cell_metrics());
        let ctx = CmdLineContext {
            content,
            pos,
            firstc,
            prompt,
            indent,
            level_idx: level,
            x,
            y,
            width,
            height,
            max_width: self.max_popup_width(),
        };

        self.cmd_line.show_level(&ctx);
        RepaintMode::Nothing
    }

    fn cmdline_hide(&mut self, level: u64) -> RepaintMode {
        self.cmd_line.hide_level(level);
        RepaintMode::Nothing
    }

    fn cmdline_block_show(
        &mut self,
        content: Vec<Vec<(HashMap<String, Value>, String)>>,
    ) -> RepaintMode {
        let max_width = self.max_popup_width();
        self.cmd_line.show_block(&content, max_width);
        RepaintMode::Nothing
    }

    fn cmdline_block_append(
        &mut self,
        content: Vec<(HashMap<String, Value>, String)>,
    ) -> RepaintMode {
        self.cmd_line.block_append(&content);
        RepaintMode::Nothing
    }

    fn cmdline_block_hide(&mut self) -> RepaintMode {
        self.cmd_line.block_hide();
        RepaintMode::Nothing
    }

    fn cmdline_pos(&mut self, pos: u64, level: u64) -> RepaintMode {
        let render_state = self.render_state.borrow();
        self.cmd_line.pos(&* render_state, pos, level);
        RepaintMode::Nothing
    }
}

impl CursorRedrawCb for State {
    fn queue_redraw_cursor(&mut self) {
        let cur_point = self.model.cur_point();
        self.on_redraw(&RepaintMode::Area(cur_point));
    }
}

impl GuiApi for State {
    fn set_font(&mut self, font_desc: &str) {
        {
            let mut settings = self.settings.borrow_mut();
            settings.set_font_source(FontSource::Rpc);
        }

        self.set_font_desc(font_desc);
    }
}<|MERGE_RESOLUTION|>--- conflicted
+++ resolved
@@ -51,29 +51,6 @@
     )
 }
 
-<<<<<<< HEAD
-#[derive(Debug, Clone, Copy)]
-enum ResizeStateEnum {
-    NvimResizeTimer(usize, usize),
-    NvimResizeRequest(usize, usize),
-    Wait,
-}
-
-pub struct ResizeState {
-    state: ResizeStateEnum,
-    timer: Option<glib::SourceId>,
-}
-
-impl ResizeState {
-    pub fn new() -> Self {
-        ResizeState {
-            state: ResizeStateEnum::Wait,
-            timer: None,
-        }
-    }
-}
-
-
 pub struct RenderState {
     pub font_ctx: render::Context,
     pub color_model: ColorModel,
@@ -90,8 +67,6 @@
     }
 }
 
-=======
->>>>>>> f9b20db3
 pub struct State {
     pub model: UiModel,
     cur_attrs: Option<Attrs>,
@@ -101,15 +76,12 @@
     popup_menu: PopupMenu,
     cmd_line: CmdLine,
     settings: Rc<RefCell<Settings>>,
-<<<<<<< HEAD
     render_state: Rc<RefCell<RenderState>>,
-=======
     resize_timer: Rc<Cell<Option<glib::SourceId>>>,
     pub clipboard_clipboard: gtk::Clipboard,
     pub clipboard_primary: gtk::Clipboard,
 
     pub mode: mode::Mode,
->>>>>>> f9b20db3
 
     stack: gtk::Stack,
     pub drawing_area: gtk::DrawingArea,
@@ -139,15 +111,12 @@
             popup_menu,
             cmd_line,
             settings,
-<<<<<<< HEAD
             render_state,
-=======
             resize_timer: Rc::new(Cell::new(None)),
             clipboard_clipboard: gtk::Clipboard::get(&gdk::Atom::intern("CLIPBOARD")),
             clipboard_primary: gtk::Clipboard::get(&gdk::Atom::intern("PRIMARY")),
 
             mode: mode::Mode::new(),
->>>>>>> f9b20db3
 
             // UI
             stack: gtk::Stack::new(),
@@ -350,42 +319,9 @@
                     .call();
             }
             Continue(false)
-<<<<<<< HEAD
-        }));
-    }
-
-    fn get_window(&self) -> gtk::Window {
-        self.drawing_area
-            .get_toplevel()
-            .unwrap()
-            .downcast()
-            .unwrap()
-    }
-
-    fn resize_main_window(&mut self) {
-        let &CellMetrics {
-            line_height,
-            char_width,
-            ..
-        } = self.render_state.borrow().font_ctx.cell_metrics();
-
-        let width = self.drawing_area.get_allocated_width();
-        let height = self.drawing_area.get_allocated_height();
-        let request_height = (self.model.rows as f64 * line_height) as i32;
-        let request_width = (self.model.columns as f64 * char_width) as i32;
-
-        if width != request_width || height != request_height {
-            let window = self.get_window();
-            let (win_width, win_height) = window.get_size();
-            let h_border = win_width - width;
-            let v_border = win_height - height;
-            window.resize(request_width + h_border, request_height + v_border);
-        }
-=======
         });
 
         self.resize_timer.set(Some(resize_id));
->>>>>>> f9b20db3
     }
 
     fn edit_paste(&self, clipboard: &str) {
@@ -953,15 +889,10 @@
 }
 
 fn draw_initializing(state: &State, ctx: &cairo::Context) {
-<<<<<<< HEAD
     let render_state = state.render_state.borrow();
     let color_model = &render_state.color_model;
     let layout = pangocairo::functions::create_layout(ctx).unwrap();
-    let desc = render_state.font_ctx.font_description();
-=======
->>>>>>> f9b20db3
     let alloc = state.drawing_area.get_allocation();
-    let layout = state.font_ctx.create_layout();
 
     ctx.set_source_rgb(
         color_model.bg_color.0,
@@ -1133,7 +1064,6 @@
         col: u64,
     ) -> RepaintMode {
         let point = ModelRect::point(col as usize, row as usize);
-<<<<<<< HEAD
         let render_state = self.render_state.borrow();
         let (x, y, width, height) = point.to_area(render_state.font_ctx.cell_metrics());
 
@@ -1151,13 +1081,6 @@
         };
 
         self.popup_menu.show(context);
-=======
-        let (x, y, width, height) = point.to_area(self.font_ctx.cell_metrics());
-
-        self.popup_menu
-            .borrow_mut()
-            .show(self, menu, selected, x, y, width, height);
->>>>>>> f9b20db3
 
         RepaintMode::Nothing
     }
